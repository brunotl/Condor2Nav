//
// This file is part of Condor2Nav file formats translator.
//
// Copyright (C) 2009 Mateusz Pusz
//
// Condor2Nav is free software: you can redistribute it and/or modify
// it under the terms of the GNU General Public License as published by
// the Free Software Foundation, either version 3 of the License, or
// (at your option) any later version.
//
// Condor2Nav is distributed in the hope that it will be useful,
// but WITHOUT ANY WARRANTY; without even the implied warranty of
// MERCHANTABILITY or FITNESS FOR A PARTICULAR PURPOSE.  See the
// GNU General Public License for more details.
//
// You should have received a copy of the GNU General Public License
// along with Condor2Nav. If not, see <http://www.gnu.org/licenses/>.
//
// Visit the project webpage (http://sf.net/projects/condor2nav) for more info.
//

/**
 * @file targetXCSoarCommon.cpp
 *
 * @brief Implements the condor2nav::CTargetXCSoarCommon class. 
**/

#include "targetXCSoarCommon.h"
<<<<<<< HEAD
=======
#include "condor2nav.h"
#include "imports/xcsoarTypes.h"
>>>>>>> a42de464
#include "imports/lk8000Types.h"
#include "ostream.h"
#include <cmath>


const char *condor2nav::CTargetXCSoarCommon::OUTPUT_PROFILE_NAME    = "Condor.prf";
const char *condor2nav::CTargetXCSoarCommon::TASK_FILE_NAME         = "Condor.tsk";
const char *condor2nav::CTargetXCSoarCommon::DEFAULT_TASK_FILE_NAME = "Default.tsk";
const char *condor2nav::CTargetXCSoarCommon::POLAR_FILE_NAME        = "Polar_Condor.plr";
const char *condor2nav::CTargetXCSoarCommon::AIRSPACES_FILE_NAME    = "A_Condor.txt";
const char *condor2nav::CTargetXCSoarCommon::WP_FILE_NAME           = "WP_CondorTask.dat";

/**
 * @brief Class constructor.
 *
 * condor2nav::CTargetXCSoarCommon class constructor.
 *
 * @param translator Configuration INI file parser.
**/
condor2nav::CTargetXCSoarCommon::CTargetXCSoarCommon(const CTranslator &translator):
CTranslator::CTarget(translator)
{
}


/**
* @brief Sets scenery map. 
*
* Method sets scenery map XCM data file according to the Condor landscape name. 
*
* @param profileParser XCSoar profile file parser.
* @param sceneryData Information describing the scenery. 
* @param pathPrefix Scenery map subdirectory prefix (in XCSoar format).
**/
void condor2nav::CTargetXCSoarCommon::SceneryMapProcess(CFileParserINI &profileParser, const CFileParserCSV::CStringArray &sceneryData, const std::string &pathPrefix) const
{
  profileParser.Value("", "MapFile", "\"" + pathPrefix + "\\" + sceneryData.at(SCENERY_XCSOAR_FILE) + "\"");
}


/**
* @brief Sets time for scenery time zone. 
*
* Method sets UTC time offset for selected scenery and forces time synchronization to the GPS source.
*
* @param profileParser XCSoar profile file parser.
**/
void condor2nav::CTargetXCSoarCommon::SceneryTimeProcess(CFileParserINI &profileParser) const
{
  profileParser.Value("", "UTCOffset", "0");
}


/**
* @brief Set glider data. 
*
* Method created and sets glider polar file, handicap, safety speed, the time to empty the water
* ballast and glider name for the logger.
*
* @param profileParser XCSoar profile file parser.
* @param gliderData Information describing the glider. 
* @param pathPrefix Polar file subdirectory prefix (in XCSoar format).
* @param outputPathPrefix Polar file subdirectory prefix (in filesystem format).
**/
void condor2nav::CTargetXCSoarCommon::GliderProcess(CFileParserINI &profileParser, const CFileParserCSV::CStringArray &gliderData, const std::string &pathPrefix, const std::string &outputPathPrefix) const
{
  // set WinPilot Polar
  profileParser.Value("", "Polar", "6");
  profileParser.Value("", "PolarFile", "\"" + pathPrefix + std::string("\\") + POLAR_FILE_NAME + std::string("\""));

  profileParser.Value("", "AircraftType", "\"" + gliderData.at(GLIDER_NAME) + "\"");
  profileParser.Value("", "SafteySpeed", Convert(KmH2MS(Convert<unsigned>(gliderData.at(GLIDER_SPEED_MAX)))));
  profileParser.Value("", "Handicap", gliderData.at(GLIDER_DAEC_INDEX));
  const std::string &waterBallastEmptyTime = gliderData.at(GLIDER_WATER_BALLAST_EMPTY_TIME);
  profileParser.Value("", "BallastSecsToEmpty", waterBallastEmptyTime == "0" ? "10" : waterBallastEmptyTime);

  // create polar file
  std::string polarFileName = outputPathPrefix + std::string("\\") + POLAR_FILE_NAME;
  COStream polarFile(polarFileName);

  polarFile << "***************************************************************************************************" << std::endl;
  polarFile << "* " << gliderData.at(GLIDER_NAME) << " WinPilot POLAR file generated with Condor2Nav" << std::endl;
  polarFile << "*" << std::endl;
  polarFile << "* MassDryGross[kg], MaxWaterBallast[liters], Speed1[km/h], Sink1[m/s], Speed2, Sink2, Speed3, Sink3" << std::endl;
  polarFile << "***************************************************************************************************" << std::endl;
  for(unsigned i=GLIDER_MASS_DRY_GROSS; i<=GLIDER_SINK_3; i++) {
    if(i > GLIDER_MASS_DRY_GROSS)
      polarFile << ",";
    polarFile << gliderData.at(i);
  }
  polarFile << std::endl;

  unsigned ballast(Convert<unsigned>(Condor().TaskParser().Value("Plane", "Water")));
  unsigned maxBallast(Convert<unsigned>(gliderData.at(GLIDER_MAX_WATER_BALLAST)));
  if(maxBallast > 0 && ballast > 0) {
    unsigned xcsoarPercent = ballast * 100 / maxBallast;
    // round it to 5% increment steps
    xcsoarPercent = static_cast<unsigned>((static_cast<float>(xcsoarPercent) + 2.5) / 5) * 5;
    Translator().App().Warning() << "WARNING: Cannot set initial glider ballast in XCSoar automatically. Please open 'Config'->'Setup Basic' and set '" << xcsoarPercent << "%' for the glider ballast." << std::endl;
  }
}


/**
* @brief Dumps waypoints in XCSoar format. 
*
* Method dumps waypoints in XCSoar format.
*
* @param outputTaskFilePath The output task file path
* @param settingsTask       Task settings
* @param taskPointArray     Task points array
* @param startPointArray    Task start points array
* @param waypointArray      The array of waypoints data.
**/
void condor2nav::CTargetXCSoarCommon::TaskDumpXCSoar(const std::string &outputTaskFilePath, const xcsoar::SETTINGS_TASK &settingsTask, const xcsoar::TASK_POINT *taskPointArray, const xcsoar::START_POINT *startPointArray, const CWaypointArray &waypointArray) const
{
  using namespace xcsoar;

  COStream tskFile(outputTaskFilePath);

  tskFile.Write(reinterpret_cast<const char *>(taskPointArray), MAXTASKPOINTS * sizeof(TASK_POINT));

  tskFile.Write(reinterpret_cast<const char *>(&settingsTask.AATEnabled), sizeof(settingsTask.AATEnabled));
  tskFile.Write(reinterpret_cast<const char *>(&settingsTask.AATTaskLength), sizeof(settingsTask.AATTaskLength));
  tskFile.Write(reinterpret_cast<const char *>(&settingsTask.FinishRadius), sizeof(settingsTask.FinishRadius));
  tskFile.Write(reinterpret_cast<const char *>(&settingsTask.FinishType), sizeof(settingsTask.FinishType));
  tskFile.Write(reinterpret_cast<const char *>(&settingsTask.StartRadius), sizeof(settingsTask.StartRadius));
  tskFile.Write(reinterpret_cast<const char *>(&settingsTask.StartType), sizeof(settingsTask.StartType));
  tskFile.Write(reinterpret_cast<const char *>(&settingsTask.SectorType), sizeof(settingsTask.SectorType));
  tskFile.Write(reinterpret_cast<const char *>(&settingsTask.SectorRadius), sizeof(settingsTask.SectorRadius));
  tskFile.Write(reinterpret_cast<const char *>(&settingsTask.AutoAdvance), sizeof(settingsTask.AutoAdvance));
  tskFile.Write(reinterpret_cast<const char *>(&settingsTask.EnableMultipleStartPoints), sizeof(settingsTask.EnableMultipleStartPoints));

  tskFile.Write(reinterpret_cast<const char *>(startPointArray), MAXSTARTPOINTS * sizeof(START_POINT));

  WAYPOINT *taskWaypointArray = new WAYPOINT[MAXTASKPOINTS];
  memset(taskWaypointArray, 0, MAXTASKPOINTS * sizeof(WAYPOINT));
  WAYPOINT *startWaypointArray = new WAYPOINT[MAXSTARTPOINTS];
  memset(startWaypointArray, 0, MAXSTARTPOINTS * sizeof(WAYPOINT));

  for(unsigned i=0; i<waypointArray.size(); i++) {
    taskWaypointArray[i].Number = waypointArray[i].number;
    taskWaypointArray[i].Latitude = waypointArray[i].latitude;
    taskWaypointArray[i].Longitude = waypointArray[i].longitude;
    taskWaypointArray[i].Altitude = waypointArray[i].altitude;
    taskWaypointArray[i].Flags = waypointArray[i].flags;
    mbstowcs(taskWaypointArray[i].Name, waypointArray[i].name.c_str(), NAME_SIZE);
    mbstowcs(taskWaypointArray[i].Comment, waypointArray[i].comment.c_str(), COMMENT_SIZE);
    taskWaypointArray[i].InTask = true;
  }
  
  tskFile.Write(reinterpret_cast<const char *>(taskWaypointArray), MAXTASKPOINTS * sizeof(WAYPOINT));
  tskFile.Write(reinterpret_cast<const char *>(startWaypointArray), MAXSTARTPOINTS * sizeof(WAYPOINT));
}


/**
* @brief Dumps waypoints in LK8000 format. 
*
* Method dumps waypoints in LK8000 format.
*
* @param outputTaskFilePath The output task file path
* @param settingsTask       Task settings
* @param taskPointArray     Task points array
* @param startPointArray    Task start points array
* @param waypointArray      The array of waypoints data.
**/
void condor2nav::CTargetXCSoarCommon::TaskDumpLK8000(const std::string &outputTaskFilePath, const xcsoar::SETTINGS_TASK &settingsTask, const xcsoar::TASK_POINT *taskPointArray, const xcsoar::START_POINT *startPointArray, const CWaypointArray &waypointArray) const
{
  using namespace lk8000;
  std::string ver = "LK1" + Convert(lk8000::MAXTASKPOINTS) + Convert(lk8000::MAXSTARTPOINTS);
  char version[50] = { 0 };
  sprintf(version, ver.c_str());

  COStream tskFile(outputTaskFilePath);
  tskFile.Write(version, 50);

  tskFile.Write(reinterpret_cast<const char *>(taskPointArray), lk8000::MAXTASKPOINTS * sizeof(TASK_POINT));

  tskFile.Write(reinterpret_cast<const char *>(&settingsTask.AATEnabled), sizeof(settingsTask.AATEnabled));
  tskFile.Write(reinterpret_cast<const char *>(&settingsTask.AATTaskLength), sizeof(settingsTask.AATTaskLength));
  tskFile.Write(reinterpret_cast<const char *>(&settingsTask.FinishRadius), sizeof(settingsTask.FinishRadius));
  tskFile.Write(reinterpret_cast<const char *>(&settingsTask.FinishType), sizeof(settingsTask.FinishType));
  tskFile.Write(reinterpret_cast<const char *>(&settingsTask.StartRadius), sizeof(settingsTask.StartRadius));
  tskFile.Write(reinterpret_cast<const char *>(&settingsTask.StartType), sizeof(settingsTask.StartType));
  tskFile.Write(reinterpret_cast<const char *>(&settingsTask.SectorType), sizeof(settingsTask.SectorType));
  tskFile.Write(reinterpret_cast<const char *>(&settingsTask.SectorRadius), sizeof(settingsTask.SectorRadius));
  tskFile.Write(reinterpret_cast<const char *>(&settingsTask.AutoAdvance), sizeof(settingsTask.AutoAdvance));
  tskFile.Write(reinterpret_cast<const char *>(&settingsTask.EnableMultipleStartPoints), sizeof(settingsTask.EnableMultipleStartPoints));

  tskFile.Write(reinterpret_cast<const char *>(startPointArray), lk8000::MAXSTARTPOINTS * sizeof(START_POINT));

  lk8000::WAYPOINT *taskWaypointArray = new lk8000::WAYPOINT[lk8000::MAXTASKPOINTS];
  memset(taskWaypointArray, 0, lk8000::MAXTASKPOINTS * sizeof(lk8000::WAYPOINT));
  lk8000::WAYPOINT *startWaypointArray = new lk8000::WAYPOINT[lk8000::MAXSTARTPOINTS];
  memset(startWaypointArray, 0, lk8000::MAXSTARTPOINTS * sizeof(lk8000::WAYPOINT));

  for(unsigned i=0; i<waypointArray.size(); i++) {
    taskWaypointArray[i].Number = waypointArray[i].number;
    taskWaypointArray[i].Latitude = waypointArray[i].latitude;
    taskWaypointArray[i].Longitude = waypointArray[i].longitude;
    taskWaypointArray[i].Altitude = waypointArray[i].altitude;
    taskWaypointArray[i].Flags = waypointArray[i].flags;
    mbstowcs(taskWaypointArray[i].Name, waypointArray[i].name.c_str(), NAME_SIZE);
    mbstowcs(taskWaypointArray[i].Comment, waypointArray[i].comment.c_str(), lk8000::COMMENT_SIZE);
    taskWaypointArray[i].InTask = true;
  }
  
  tskFile.Write(reinterpret_cast<const char *>(taskWaypointArray), lk8000::MAXTASKPOINTS * sizeof(lk8000::WAYPOINT));
  tskFile.Write(reinterpret_cast<const char *>(startWaypointArray), lk8000::MAXSTARTPOINTS * sizeof(lk8000::WAYPOINT));
}


/**
* @brief Calculates the bearing between 2 locations.
*
* Method calculates the bearing between 2 locations.
*
* @param lon1 First point longitude.
* @param lat1 First point latitude.
* @param lon2 Second point longitude.
* @param lat2 Second point latitude.
*
* @return The bearing between 2 locations.
**/
unsigned condor2nav::CTargetXCSoarCommon::WaypointBearing(double lon1, double lat1, double lon2, double lat2) const
{
  lon1 = Deg2Rad(lon1);
  lat1 = Deg2Rad(lat1);
  lon2 = Deg2Rad(lon2);
  lat2 = Deg2Rad(lat2);
  
  double clat1 = cos(lat1);
  double clat2 = cos(lat2);
  double dlon = lon2 - lon1;

  double y = sin(dlon) * clat2;
  double x = clat1 * sin(lat2) - sin(lat1) * clat2 * cos(dlon);
  return (x==0 && y==0) ? 0 : (static_cast<unsigned>(360 + Rad2Deg(atan2(y, x)) + 0.5) % 360);
}


/**
* @brief Sets task information. 
*
* Method sets task information.
*
* @param profileParser XCSoar profile file parser.
* @param taskParser Condor task parser. 
* @param coordConv  Condor coordinates converter.
* @param sceneryData Information describing the scenery. 
* @param outputTaskFilePath The path of output XCSoar task file.
* @param aatTime     Minimum time for AAT task
* @param maxTaskPoints The number of waypoints stored in a task file.
* @param maxStartPoints The number of alternate startpoints stored in a task file.
* @param taskDumpFunc The function to be used for dumping task files.
* @param generateWPFile Flag specifying if WP file should be generated.
* @param wpOutputPathPrefix XCSoar WP subdirectory prefix (in filesystem format).
**/
void condor2nav::CTargetXCSoarCommon::TaskProcess(CFileParserINI &profileParser, const CFileParserINI &taskParser,
                                                  const CCondor::CCoordConverter &coordConv,
                                                  const CFileParserCSV::CStringArray &sceneryData,
                                                  const std::string &outputTaskFilePath,
                                                  unsigned aatTime,
                                                  unsigned maxTaskPoints, unsigned maxStartPoints,
                                                  FTaskDump taskDumpFunc,
                                                  bool generateWPFile, const std::string &wpOutputPathPrefix) const
{
  using namespace xcsoar;

  std::string wpFileName = wpOutputPathPrefix + std::string("\\") + WP_FILE_NAME;

  std::auto_ptr<COStream> wpFile;
  if(generateWPFile)
    wpFile = std::auto_ptr<COStream>(new COStream(wpFileName));

  // set task settings
  SETTINGS_TASK settingsTask = { 0 };
  settingsTask.AATEnabled       = aatTime > 0;
  settingsTask.AATTaskLength    = aatTime;
  try {
    settingsTask.AutoAdvance      = static_cast<AutoAdvanceMode_t>(Convert<unsigned>(profileParser.Value("", "AutoAdvance")));
  }
  catch(const std::range_error &) {
    settingsTask.AutoAdvance    = AUTOADVANCE_ARMSTART;
  }
  settingsTask.EnableMultipleStartPoints = false;

  // reset data
  TASK_POINT *taskPointArray = new TASK_POINT[maxTaskPoints];
  memset(taskPointArray, 0, maxTaskPoints * sizeof(TASK_POINT));
  START_POINT *startPointArray = new START_POINT[maxStartPoints];
  memset(startPointArray, 0, maxStartPoints * sizeof(START_POINT));
  CWaypointArray waypointArray;
  waypointArray.reserve(maxTaskPoints);
  for(unsigned i=0; i<maxTaskPoints; i++) {
    taskPointArray[i].Index = -1;
    taskPointArray[i].AATStartRadial = 0;
    taskPointArray[i].AATFinishRadial = 360;
  }
  for(unsigned i=0; i<maxStartPoints; i++)
    startPointArray[i].Index = -1;

  bool tpsValid(true);
  unsigned tpNum = condor2nav::Convert<unsigned>(taskParser.Value("Task", "Count"));

  // check if enough waypoints to create a task
  if(tpNum - 1 > maxTaskPoints)
    throw std::range_error("ERROR: Too many waypoints (" + Convert(tpNum - 1) + ") in a task file (only " + Convert(maxTaskPoints) + " supported)!!!");

  std::auto_ptr<CFileParserCSV> waypointsParser;
  if(sceneryData.at(SCENERY_WAYPOINTS_FILE) != "")
    waypointsParser = std::auto_ptr<CFileParserCSV>(new CFileParserCSV("data\\Waypoints\\" + sceneryData.at(SCENERY_WAYPOINTS_FILE)));
  
  // skip takeoff waypoint
  for(unsigned i=1; i<tpNum; i++) {
    // dump WP file line
    std::string tpIdxStr(Convert(i));
    std::string name;
    if(i == 1)
      name = "START";
    else if(i == tpNum - 1)
      name = "FINISH";
    else
      name = "TP" + Convert(i - 1);

    std::string x(taskParser.Value("Task", "TPPosX" + tpIdxStr));
    std::string y(taskParser.Value("Task", "TPPosY" + tpIdxStr));
    double latitude = coordConv.Latitude(x, y);
    double longitude = coordConv.Longitude(x, y);
    std::string latitudeStr = DDFF2DDMMFF(latitude, false);
    std::string longitudeStr = DDFF2DDMMFF(longitude, true);
    
    if(generateWPFile)
      *wpFile << i << "," << latitudeStr << "," << longitudeStr << ","
              << taskParser.Value("Task", "TPPosZ" + tpIdxStr) << "M,T," << name << ","
              << taskParser.Value("Task", "TPName" + tpIdxStr) << std::endl;

    // fill waypoint data
    TWaypoint waypoint;
    taskPointArray[i - 1].Index = waypoint.number = WAYPOINT_INDEX_OFFSET + i;
    waypoint.latitude = latitude;
    waypoint.longitude = longitude;
    waypoint.altitude = Convert<double>(taskParser.Value("Task", "TPPosZ" + tpIdxStr));
    waypoint.flags = xcsoar::WAYPOINT_TURNPOINT;
    waypoint.name = name;
    waypoint.comment = taskParser.Value("Task", "TPName" + tpIdxStr);
    waypoint.inTask = true;
    waypointArray.push_back(waypoint);

    // dump Task File data
    std::string sectorTypeStr(taskParser.Value("Task", "TPSectorType" + tpIdxStr));
    unsigned sectorType(Convert<unsigned>(sectorTypeStr));
    if(sectorType == CCondor::SECTOR_CLASSIC) {
      unsigned radius(condor2nav::Convert<unsigned>(taskParser.Value("Task", "TPRadius" + tpIdxStr)));
      unsigned angle(condor2nav::Convert<unsigned>(taskParser.Value("Task", "TPAngle" + tpIdxStr)));

      if(settingsTask.AATEnabled && i > 1 && i < tpNum - 1) {
        // AAT waypoints
        if(angle == 360) {
          taskPointArray[i - 1].AATType = WAYPOINT_AAT_CIRCLE;
          taskPointArray[i - 1].AATCircleRadius = radius;
        }
        else {
          taskPointArray[i - 1].AATType = WAYPOINT_AAT_SECTOR;
          taskPointArray[i - 1].AATSectorRadius = radius;

          std::string x1 = taskParser.Value("Task", "TPPosX" + Convert(i - 1));
          std::string y1 = taskParser.Value("Task", "TPPosY" + Convert(i - 1));
          double lon1 = coordConv.Longitude(x1, y1);
          double lat1 = coordConv.Latitude(x1, y1);
          unsigned angle1 = WaypointBearing(lon1, lat1, longitude, latitude);

          std::string x2 = taskParser.Value("Task", "TPPosX" + Convert(i + 1));
          std::string y2 = taskParser.Value("Task", "TPPosY" + Convert(i + 1));
          double lon2 = coordConv.Longitude(x2, y2);
          double lat2 = coordConv.Latitude(x2, y2);
          unsigned angle2 = WaypointBearing(lon2, lat2, longitude, latitude);

          unsigned halfAngle;
          if(angle1 == angle2)
            halfAngle = angle1;
          else {
            halfAngle = static_cast<unsigned>((angle1 + angle2) / 2.0);
            if((angle1 > angle2 && angle1 - angle2 > 180) || (angle1 < angle2 && angle2 - angle1 > 180))
              halfAngle = (halfAngle + 180) % 360;
          }
          taskPointArray[i - 1].AATStartRadial = static_cast<unsigned>(360 + halfAngle - angle / 2.0) % 360;
          taskPointArray[i - 1].AATFinishRadial = static_cast<unsigned>(360 + halfAngle + angle / 2.0) % 360;
        }
      }
      else {
        // START, END or regular (not AAT) waypoint
        switch(angle) {
        case 90:
          if(i == 1)
            settingsTask.StartType = xcsoar::START_SECTOR;
          else if(i == tpNum - 1)
            settingsTask.FinishType = xcsoar::FINISH_SECTOR;
          else {
            if(i > 2 && settingsTask.SectorType != xcsoar::AST_FAI) {
              tpsValid = false;
              settingsTask.SectorRadius = radius;
            }
            settingsTask.SectorType = xcsoar::AST_FAI;
            if(i > 2 && settingsTask.SectorRadius != radius) {
              Translator().App().Warning() << "WARNING: " << name << ": XCSoar does not support different TPs types. The smallest radius will be used for all FAI sectors. If you advance a sector in XCSoar you will advance it in Condor." << std::endl;
              settingsTask.SectorRadius = min(settingsTask.SectorRadius, radius);
            }
            else
              settingsTask.SectorRadius = radius;
          }
          break;

        case 180:
          if(i == 1)
            settingsTask.StartType = xcsoar::START_LINE;
          else if(i == tpNum - 1)
            settingsTask.FinishType = xcsoar::FINISH_LINE;
          else {
            if(i > 2 && settingsTask.SectorType == xcsoar::AST_FAI)
              tpsValid = false;
            else {
              Translator().App().Warning() << "WARNING: " << name << ": XCSoar does not support line TP type. FAI Sector will be used instead. You may need to manualy advance a waypoint after reaching it in Condor." << std::endl;
              settingsTask.SectorType = xcsoar::AST_FAI;
              settingsTask.SectorRadius = radius;
            }
          }
          break;

        case 270:
          Translator().App().Warning() << "WARNING: " << name << ": XCSoar does not support TP with angle '270'. Circle sector will be used instead. Be carefull to advance a waypoint in Condor after it has been advanced by the XCSoar." << std::endl;
        case 360:
          if(i == 1)
            settingsTask.StartType = xcsoar::START_CIRCLE;
          else if(i == tpNum - 1)
            settingsTask.FinishType = xcsoar::FINISH_CIRCLE;
          else {
            if(i > 2 && settingsTask.SectorType != xcsoar::AST_CIRCLE)
              tpsValid = false;
            else {
              settingsTask.SectorType = xcsoar::AST_CIRCLE;
              if(i > 2 && settingsTask.SectorRadius != radius) {
                Translator().App().Warning() << "WARNING: " << name << ": XCSoar does not support different TPs types. The smallest radius will be used for all circle sectors. If you advance a sector in XCSoar you will advance it in Condor." << std::endl;
                settingsTask.SectorRadius = min(settingsTask.SectorRadius, radius);
              }
              else
                settingsTask.SectorRadius = radius;
            }
          }
          break;

        default:
          ;
        }

        if(i == 1) {
          settingsTask.StartRadius = radius;
          settingsTask.StartMaxHeight = condor2nav::Convert<unsigned>(taskParser.Value("Task", "TPHeight" + tpIdxStr));
        }
        else if(i == tpNum - 1) {
          settingsTask.FinishRadius = radius;
          //        settingsTask.FinishMinHeight = condor2nav::Convert<unsigned>(taskParser.Value("Task", "TPWidth" + tpIdxStr));
          // AGL only in XCSoar ;-(
          settingsTask.FinishMinHeight = 0;
        }
      }
    }
    else if(sectorType == CCondor::SECTOR_WINDOW) {
      Translator().App().Warning() << "WARNING: " << name << ": XCSoar does not support window TP type. Circle TP will be used and you are responsible for reaching it on correct height and with correct heading." << std::endl;
    }
    else
      Translator().App().Error() << "ERROR: Unsupported sector type '" << sectorTypeStr << "' specified for TP '" << name << "'!!!";
  }

  if(!tpsValid)
    Translator().App().Warning() << "WARNING: XCSoar does not support different TPs types. FAI Sector will be used for all sectors. You may need to manualy advance a waypoint after reaching it in Condor." << std::endl;

  // set profile parameters
  // HomeWaypoint

  profileParser.Value("", "StartLine", Convert(settingsTask.StartType));
  profileParser.Value("", "StartMaxHeight", Convert(settingsTask.StartMaxHeight));
  profileParser.Value("", "StartMaxHeightMargin", "0");
  profileParser.Value("", "StartHeightRef", "1");        // AMSL
  profileParser.Value("", "StartRadius", Convert(settingsTask.StartRadius));
  profileParser.Value("", "StartMaxSpeed", "0");
  profileParser.Value("", "StartMaxSpeedMargin", "0");

  profileParser.Value("", "FAISector", Convert(settingsTask.SectorType));
  profileParser.Value("", "Radius", Convert(settingsTask.SectorRadius));

  profileParser.Value("", "FinishLine", Convert(settingsTask.FinishType));
  profileParser.Value("", "FinishMinHeight", Convert(settingsTask.FinishMinHeight));
  profileParser.Value("", "FinishRadius", Convert(settingsTask.FinishRadius));
  profileParser.Value("", "FAIFinishHeight", Convert(settingsTask.FinishMinHeight));

  // dump Task file
  (this->*taskDumpFunc)(outputTaskFilePath, settingsTask, taskPointArray, startPointArray, waypointArray);
}

  // set units
  // Speed
//  switch(Speed)
//    {
//    case 0 :
//      SPEEDMODIFY = TOMPH;
//      break;
//    case 1 :
//      SPEEDMODIFY = TOKNOTS;
//      break;
//    case 2 :
//      SPEEDMODIFY = TOKPH;
//      break;
//    }
//  // Distance
//  switch(Distance)
//    {
//    case 0 : DISTANCEMODIFY = TOMILES; break;
//    case 1 : DISTANCEMODIFY = TONAUTICALMILES; break;
//    case 2 : DISTANCEMODIFY = TOKILOMETER; break;
//    }
//
//  // Altitude
//  GetFromRegistryD(szRegistryAltitudeUnitsValue,Altitude);
//  switch(Altitude)
//    {
//    case 0 : ALTITUDEMODIFY = TOFEET; break;
//    case 1 : ALTITUDEMODIFY = TOMETER; break;
//    }
//
//
//    
//}
 

/**
* @brief Sets task penalty zones. 
*
* Method sets penalty zones used in the task.
*
* @param profileParser XCSoar profile file parser.
* @param taskParser Condor task parser. 
* @param coordConv  Condor coordinates converter.
* @param pathPrefix Polar file subdirectory prefix (in XCSoar format).
* @param outputPathPrefix Polar file subdirectory prefix (in filesystem format).
**/
void condor2nav::CTargetXCSoarCommon::PenaltyZonesProcess(CFileParserINI &profileParser, const CFileParserINI &taskParser, const CCondor::CCoordConverter &coordConv, const std::string &pathPrefix, const std::string &outputPathPrefix) const
{
  unsigned pzNum = condor2nav::Convert<unsigned>(taskParser.Value("Task", "PZCount"));
  if(pzNum == 0) {
    profileParser.Value("", "AirspaceFile", "\"\"");
    return;
  }
  
  profileParser.Value("", "AirspaceFile", "\"" + pathPrefix + std::string("\\") + AIRSPACES_FILE_NAME + std::string("\""));
  std::string airspacesFileName = outputPathPrefix + std::string("\\") + AIRSPACES_FILE_NAME;
  COStream airspacesFile(airspacesFileName);

  airspacesFile << "*******************************************************" << std::endl;
  airspacesFile << "* Condor Task Penalty Zones generated with Condor2Nav *" << std::endl;
  airspacesFile << "*******************************************************" << std::endl;
  for(unsigned i=0; i<pzNum; i++) {
    std::string tpIdxStr(Convert(i));
    airspacesFile << std::endl;
    airspacesFile << "AC P" << std::endl;
    airspacesFile << "AN Penalty Zone " << i + 1 << std::endl;
    airspacesFile << "AH " << taskParser.Value("Task", "PZTop" + tpIdxStr) << "m AMSL" << std::endl;
    unsigned base(Convert<unsigned>(taskParser.Value("Task", "PZBase" + tpIdxStr)));
    if(base == 0)
      airspacesFile << "AL 0" << std::endl;
    else
      airspacesFile << "AL " << base << "m AMSL" << std::endl;
    
    for(unsigned j=0; j<4; j++) {
      std::string tpCornerIdxStr(Convert(j));
      std::string x(taskParser.Value("Task", "PZPos" + tpCornerIdxStr + "X" + tpIdxStr));
      std::string y(taskParser.Value("Task", "PZPos" + tpCornerIdxStr + "Y" + tpIdxStr));
      airspacesFile << "DP " << coordConv.Latitude(x, y, CCondor::CCoordConverter::FORMAT_DDMMSS) <<
        " " << coordConv.Longitude(x, y, CCondor::CCoordConverter::FORMAT_DDMMSS) << std::endl;
    }
  }
}


/**
* @brief Sets weather data. 
*
* Method sets the wind data.
*
* @param profileParser XCSoar profile file parser.
* @param taskParser Condor task parser. 
**/
void condor2nav::CTargetXCSoarCommon::WeatherProcess(CFileParserINI &profileParser, const CFileParserINI &taskParser) const
{
  unsigned dir = static_cast<unsigned>(Convert<float>(taskParser.Value("Weather", "WindDir")) + 0.5);
  unsigned speed = static_cast<unsigned>(Convert<float>(taskParser.Value("Weather", "WindSpeed")) + 0.5);
  profileParser.Value("", "WindBearing", Convert(dir));
  profileParser.Value("", "WindSpeed", Convert(speed));
}


//
//Print info about:
//1. Copy
<|MERGE_RESOLUTION|>--- conflicted
+++ resolved
@@ -1,638 +1,635 @@
-//
-// This file is part of Condor2Nav file formats translator.
-//
-// Copyright (C) 2009 Mateusz Pusz
-//
-// Condor2Nav is free software: you can redistribute it and/or modify
-// it under the terms of the GNU General Public License as published by
-// the Free Software Foundation, either version 3 of the License, or
-// (at your option) any later version.
-//
-// Condor2Nav is distributed in the hope that it will be useful,
-// but WITHOUT ANY WARRANTY; without even the implied warranty of
-// MERCHANTABILITY or FITNESS FOR A PARTICULAR PURPOSE.  See the
-// GNU General Public License for more details.
-//
-// You should have received a copy of the GNU General Public License
-// along with Condor2Nav. If not, see <http://www.gnu.org/licenses/>.
-//
-// Visit the project webpage (http://sf.net/projects/condor2nav) for more info.
-//
-
-/**
- * @file targetXCSoarCommon.cpp
- *
- * @brief Implements the condor2nav::CTargetXCSoarCommon class. 
-**/
-
-#include "targetXCSoarCommon.h"
-<<<<<<< HEAD
-=======
-#include "condor2nav.h"
-#include "imports/xcsoarTypes.h"
->>>>>>> a42de464
-#include "imports/lk8000Types.h"
-#include "ostream.h"
-#include <cmath>
-
-
-const char *condor2nav::CTargetXCSoarCommon::OUTPUT_PROFILE_NAME    = "Condor.prf";
-const char *condor2nav::CTargetXCSoarCommon::TASK_FILE_NAME         = "Condor.tsk";
-const char *condor2nav::CTargetXCSoarCommon::DEFAULT_TASK_FILE_NAME = "Default.tsk";
-const char *condor2nav::CTargetXCSoarCommon::POLAR_FILE_NAME        = "Polar_Condor.plr";
-const char *condor2nav::CTargetXCSoarCommon::AIRSPACES_FILE_NAME    = "A_Condor.txt";
-const char *condor2nav::CTargetXCSoarCommon::WP_FILE_NAME           = "WP_CondorTask.dat";
-
-/**
- * @brief Class constructor.
- *
- * condor2nav::CTargetXCSoarCommon class constructor.
- *
- * @param translator Configuration INI file parser.
-**/
-condor2nav::CTargetXCSoarCommon::CTargetXCSoarCommon(const CTranslator &translator):
-CTranslator::CTarget(translator)
-{
-}
-
-
-/**
-* @brief Sets scenery map. 
-*
-* Method sets scenery map XCM data file according to the Condor landscape name. 
-*
-* @param profileParser XCSoar profile file parser.
-* @param sceneryData Information describing the scenery. 
-* @param pathPrefix Scenery map subdirectory prefix (in XCSoar format).
-**/
-void condor2nav::CTargetXCSoarCommon::SceneryMapProcess(CFileParserINI &profileParser, const CFileParserCSV::CStringArray &sceneryData, const std::string &pathPrefix) const
-{
-  profileParser.Value("", "MapFile", "\"" + pathPrefix + "\\" + sceneryData.at(SCENERY_XCSOAR_FILE) + "\"");
-}
-
-
-/**
-* @brief Sets time for scenery time zone. 
-*
-* Method sets UTC time offset for selected scenery and forces time synchronization to the GPS source.
-*
-* @param profileParser XCSoar profile file parser.
-**/
-void condor2nav::CTargetXCSoarCommon::SceneryTimeProcess(CFileParserINI &profileParser) const
-{
-  profileParser.Value("", "UTCOffset", "0");
-}
-
-
-/**
-* @brief Set glider data. 
-*
-* Method created and sets glider polar file, handicap, safety speed, the time to empty the water
-* ballast and glider name for the logger.
-*
-* @param profileParser XCSoar profile file parser.
-* @param gliderData Information describing the glider. 
-* @param pathPrefix Polar file subdirectory prefix (in XCSoar format).
-* @param outputPathPrefix Polar file subdirectory prefix (in filesystem format).
-**/
-void condor2nav::CTargetXCSoarCommon::GliderProcess(CFileParserINI &profileParser, const CFileParserCSV::CStringArray &gliderData, const std::string &pathPrefix, const std::string &outputPathPrefix) const
-{
-  // set WinPilot Polar
-  profileParser.Value("", "Polar", "6");
-  profileParser.Value("", "PolarFile", "\"" + pathPrefix + std::string("\\") + POLAR_FILE_NAME + std::string("\""));
-
-  profileParser.Value("", "AircraftType", "\"" + gliderData.at(GLIDER_NAME) + "\"");
-  profileParser.Value("", "SafteySpeed", Convert(KmH2MS(Convert<unsigned>(gliderData.at(GLIDER_SPEED_MAX)))));
-  profileParser.Value("", "Handicap", gliderData.at(GLIDER_DAEC_INDEX));
-  const std::string &waterBallastEmptyTime = gliderData.at(GLIDER_WATER_BALLAST_EMPTY_TIME);
-  profileParser.Value("", "BallastSecsToEmpty", waterBallastEmptyTime == "0" ? "10" : waterBallastEmptyTime);
-
-  // create polar file
-  std::string polarFileName = outputPathPrefix + std::string("\\") + POLAR_FILE_NAME;
-  COStream polarFile(polarFileName);
-
-  polarFile << "***************************************************************************************************" << std::endl;
-  polarFile << "* " << gliderData.at(GLIDER_NAME) << " WinPilot POLAR file generated with Condor2Nav" << std::endl;
-  polarFile << "*" << std::endl;
-  polarFile << "* MassDryGross[kg], MaxWaterBallast[liters], Speed1[km/h], Sink1[m/s], Speed2, Sink2, Speed3, Sink3" << std::endl;
-  polarFile << "***************************************************************************************************" << std::endl;
-  for(unsigned i=GLIDER_MASS_DRY_GROSS; i<=GLIDER_SINK_3; i++) {
-    if(i > GLIDER_MASS_DRY_GROSS)
-      polarFile << ",";
-    polarFile << gliderData.at(i);
-  }
-  polarFile << std::endl;
-
-  unsigned ballast(Convert<unsigned>(Condor().TaskParser().Value("Plane", "Water")));
-  unsigned maxBallast(Convert<unsigned>(gliderData.at(GLIDER_MAX_WATER_BALLAST)));
-  if(maxBallast > 0 && ballast > 0) {
-    unsigned xcsoarPercent = ballast * 100 / maxBallast;
-    // round it to 5% increment steps
-    xcsoarPercent = static_cast<unsigned>((static_cast<float>(xcsoarPercent) + 2.5) / 5) * 5;
-    Translator().App().Warning() << "WARNING: Cannot set initial glider ballast in XCSoar automatically. Please open 'Config'->'Setup Basic' and set '" << xcsoarPercent << "%' for the glider ballast." << std::endl;
-  }
-}
-
-
-/**
-* @brief Dumps waypoints in XCSoar format. 
-*
-* Method dumps waypoints in XCSoar format.
-*
-* @param outputTaskFilePath The output task file path
-* @param settingsTask       Task settings
-* @param taskPointArray     Task points array
-* @param startPointArray    Task start points array
-* @param waypointArray      The array of waypoints data.
-**/
-void condor2nav::CTargetXCSoarCommon::TaskDumpXCSoar(const std::string &outputTaskFilePath, const xcsoar::SETTINGS_TASK &settingsTask, const xcsoar::TASK_POINT *taskPointArray, const xcsoar::START_POINT *startPointArray, const CWaypointArray &waypointArray) const
-{
-  using namespace xcsoar;
-
-  COStream tskFile(outputTaskFilePath);
-
-  tskFile.Write(reinterpret_cast<const char *>(taskPointArray), MAXTASKPOINTS * sizeof(TASK_POINT));
-
-  tskFile.Write(reinterpret_cast<const char *>(&settingsTask.AATEnabled), sizeof(settingsTask.AATEnabled));
-  tskFile.Write(reinterpret_cast<const char *>(&settingsTask.AATTaskLength), sizeof(settingsTask.AATTaskLength));
-  tskFile.Write(reinterpret_cast<const char *>(&settingsTask.FinishRadius), sizeof(settingsTask.FinishRadius));
-  tskFile.Write(reinterpret_cast<const char *>(&settingsTask.FinishType), sizeof(settingsTask.FinishType));
-  tskFile.Write(reinterpret_cast<const char *>(&settingsTask.StartRadius), sizeof(settingsTask.StartRadius));
-  tskFile.Write(reinterpret_cast<const char *>(&settingsTask.StartType), sizeof(settingsTask.StartType));
-  tskFile.Write(reinterpret_cast<const char *>(&settingsTask.SectorType), sizeof(settingsTask.SectorType));
-  tskFile.Write(reinterpret_cast<const char *>(&settingsTask.SectorRadius), sizeof(settingsTask.SectorRadius));
-  tskFile.Write(reinterpret_cast<const char *>(&settingsTask.AutoAdvance), sizeof(settingsTask.AutoAdvance));
-  tskFile.Write(reinterpret_cast<const char *>(&settingsTask.EnableMultipleStartPoints), sizeof(settingsTask.EnableMultipleStartPoints));
-
-  tskFile.Write(reinterpret_cast<const char *>(startPointArray), MAXSTARTPOINTS * sizeof(START_POINT));
-
-  WAYPOINT *taskWaypointArray = new WAYPOINT[MAXTASKPOINTS];
-  memset(taskWaypointArray, 0, MAXTASKPOINTS * sizeof(WAYPOINT));
-  WAYPOINT *startWaypointArray = new WAYPOINT[MAXSTARTPOINTS];
-  memset(startWaypointArray, 0, MAXSTARTPOINTS * sizeof(WAYPOINT));
-
-  for(unsigned i=0; i<waypointArray.size(); i++) {
-    taskWaypointArray[i].Number = waypointArray[i].number;
-    taskWaypointArray[i].Latitude = waypointArray[i].latitude;
-    taskWaypointArray[i].Longitude = waypointArray[i].longitude;
-    taskWaypointArray[i].Altitude = waypointArray[i].altitude;
-    taskWaypointArray[i].Flags = waypointArray[i].flags;
-    mbstowcs(taskWaypointArray[i].Name, waypointArray[i].name.c_str(), NAME_SIZE);
-    mbstowcs(taskWaypointArray[i].Comment, waypointArray[i].comment.c_str(), COMMENT_SIZE);
-    taskWaypointArray[i].InTask = true;
-  }
-  
-  tskFile.Write(reinterpret_cast<const char *>(taskWaypointArray), MAXTASKPOINTS * sizeof(WAYPOINT));
-  tskFile.Write(reinterpret_cast<const char *>(startWaypointArray), MAXSTARTPOINTS * sizeof(WAYPOINT));
-}
-
-
-/**
-* @brief Dumps waypoints in LK8000 format. 
-*
-* Method dumps waypoints in LK8000 format.
-*
-* @param outputTaskFilePath The output task file path
-* @param settingsTask       Task settings
-* @param taskPointArray     Task points array
-* @param startPointArray    Task start points array
-* @param waypointArray      The array of waypoints data.
-**/
-void condor2nav::CTargetXCSoarCommon::TaskDumpLK8000(const std::string &outputTaskFilePath, const xcsoar::SETTINGS_TASK &settingsTask, const xcsoar::TASK_POINT *taskPointArray, const xcsoar::START_POINT *startPointArray, const CWaypointArray &waypointArray) const
-{
-  using namespace lk8000;
-  std::string ver = "LK1" + Convert(lk8000::MAXTASKPOINTS) + Convert(lk8000::MAXSTARTPOINTS);
-  char version[50] = { 0 };
-  sprintf(version, ver.c_str());
-
-  COStream tskFile(outputTaskFilePath);
-  tskFile.Write(version, 50);
-
-  tskFile.Write(reinterpret_cast<const char *>(taskPointArray), lk8000::MAXTASKPOINTS * sizeof(TASK_POINT));
-
-  tskFile.Write(reinterpret_cast<const char *>(&settingsTask.AATEnabled), sizeof(settingsTask.AATEnabled));
-  tskFile.Write(reinterpret_cast<const char *>(&settingsTask.AATTaskLength), sizeof(settingsTask.AATTaskLength));
-  tskFile.Write(reinterpret_cast<const char *>(&settingsTask.FinishRadius), sizeof(settingsTask.FinishRadius));
-  tskFile.Write(reinterpret_cast<const char *>(&settingsTask.FinishType), sizeof(settingsTask.FinishType));
-  tskFile.Write(reinterpret_cast<const char *>(&settingsTask.StartRadius), sizeof(settingsTask.StartRadius));
-  tskFile.Write(reinterpret_cast<const char *>(&settingsTask.StartType), sizeof(settingsTask.StartType));
-  tskFile.Write(reinterpret_cast<const char *>(&settingsTask.SectorType), sizeof(settingsTask.SectorType));
-  tskFile.Write(reinterpret_cast<const char *>(&settingsTask.SectorRadius), sizeof(settingsTask.SectorRadius));
-  tskFile.Write(reinterpret_cast<const char *>(&settingsTask.AutoAdvance), sizeof(settingsTask.AutoAdvance));
-  tskFile.Write(reinterpret_cast<const char *>(&settingsTask.EnableMultipleStartPoints), sizeof(settingsTask.EnableMultipleStartPoints));
-
-  tskFile.Write(reinterpret_cast<const char *>(startPointArray), lk8000::MAXSTARTPOINTS * sizeof(START_POINT));
-
-  lk8000::WAYPOINT *taskWaypointArray = new lk8000::WAYPOINT[lk8000::MAXTASKPOINTS];
-  memset(taskWaypointArray, 0, lk8000::MAXTASKPOINTS * sizeof(lk8000::WAYPOINT));
-  lk8000::WAYPOINT *startWaypointArray = new lk8000::WAYPOINT[lk8000::MAXSTARTPOINTS];
-  memset(startWaypointArray, 0, lk8000::MAXSTARTPOINTS * sizeof(lk8000::WAYPOINT));
-
-  for(unsigned i=0; i<waypointArray.size(); i++) {
-    taskWaypointArray[i].Number = waypointArray[i].number;
-    taskWaypointArray[i].Latitude = waypointArray[i].latitude;
-    taskWaypointArray[i].Longitude = waypointArray[i].longitude;
-    taskWaypointArray[i].Altitude = waypointArray[i].altitude;
-    taskWaypointArray[i].Flags = waypointArray[i].flags;
-    mbstowcs(taskWaypointArray[i].Name, waypointArray[i].name.c_str(), NAME_SIZE);
-    mbstowcs(taskWaypointArray[i].Comment, waypointArray[i].comment.c_str(), lk8000::COMMENT_SIZE);
-    taskWaypointArray[i].InTask = true;
-  }
-  
-  tskFile.Write(reinterpret_cast<const char *>(taskWaypointArray), lk8000::MAXTASKPOINTS * sizeof(lk8000::WAYPOINT));
-  tskFile.Write(reinterpret_cast<const char *>(startWaypointArray), lk8000::MAXSTARTPOINTS * sizeof(lk8000::WAYPOINT));
-}
-
-
-/**
-* @brief Calculates the bearing between 2 locations.
-*
-* Method calculates the bearing between 2 locations.
-*
-* @param lon1 First point longitude.
-* @param lat1 First point latitude.
-* @param lon2 Second point longitude.
-* @param lat2 Second point latitude.
-*
-* @return The bearing between 2 locations.
-**/
-unsigned condor2nav::CTargetXCSoarCommon::WaypointBearing(double lon1, double lat1, double lon2, double lat2) const
-{
-  lon1 = Deg2Rad(lon1);
-  lat1 = Deg2Rad(lat1);
-  lon2 = Deg2Rad(lon2);
-  lat2 = Deg2Rad(lat2);
-  
-  double clat1 = cos(lat1);
-  double clat2 = cos(lat2);
-  double dlon = lon2 - lon1;
-
-  double y = sin(dlon) * clat2;
-  double x = clat1 * sin(lat2) - sin(lat1) * clat2 * cos(dlon);
-  return (x==0 && y==0) ? 0 : (static_cast<unsigned>(360 + Rad2Deg(atan2(y, x)) + 0.5) % 360);
-}
-
-
-/**
-* @brief Sets task information. 
-*
-* Method sets task information.
-*
-* @param profileParser XCSoar profile file parser.
-* @param taskParser Condor task parser. 
-* @param coordConv  Condor coordinates converter.
-* @param sceneryData Information describing the scenery. 
-* @param outputTaskFilePath The path of output XCSoar task file.
-* @param aatTime     Minimum time for AAT task
-* @param maxTaskPoints The number of waypoints stored in a task file.
-* @param maxStartPoints The number of alternate startpoints stored in a task file.
-* @param taskDumpFunc The function to be used for dumping task files.
-* @param generateWPFile Flag specifying if WP file should be generated.
-* @param wpOutputPathPrefix XCSoar WP subdirectory prefix (in filesystem format).
-**/
-void condor2nav::CTargetXCSoarCommon::TaskProcess(CFileParserINI &profileParser, const CFileParserINI &taskParser,
-                                                  const CCondor::CCoordConverter &coordConv,
-                                                  const CFileParserCSV::CStringArray &sceneryData,
-                                                  const std::string &outputTaskFilePath,
-                                                  unsigned aatTime,
-                                                  unsigned maxTaskPoints, unsigned maxStartPoints,
-                                                  FTaskDump taskDumpFunc,
-                                                  bool generateWPFile, const std::string &wpOutputPathPrefix) const
-{
-  using namespace xcsoar;
-
-  std::string wpFileName = wpOutputPathPrefix + std::string("\\") + WP_FILE_NAME;
-
-  std::auto_ptr<COStream> wpFile;
-  if(generateWPFile)
-    wpFile = std::auto_ptr<COStream>(new COStream(wpFileName));
-
-  // set task settings
-  SETTINGS_TASK settingsTask = { 0 };
-  settingsTask.AATEnabled       = aatTime > 0;
-  settingsTask.AATTaskLength    = aatTime;
-  try {
-    settingsTask.AutoAdvance      = static_cast<AutoAdvanceMode_t>(Convert<unsigned>(profileParser.Value("", "AutoAdvance")));
-  }
-  catch(const std::range_error &) {
-    settingsTask.AutoAdvance    = AUTOADVANCE_ARMSTART;
-  }
-  settingsTask.EnableMultipleStartPoints = false;
-
-  // reset data
-  TASK_POINT *taskPointArray = new TASK_POINT[maxTaskPoints];
-  memset(taskPointArray, 0, maxTaskPoints * sizeof(TASK_POINT));
-  START_POINT *startPointArray = new START_POINT[maxStartPoints];
-  memset(startPointArray, 0, maxStartPoints * sizeof(START_POINT));
-  CWaypointArray waypointArray;
-  waypointArray.reserve(maxTaskPoints);
-  for(unsigned i=0; i<maxTaskPoints; i++) {
-    taskPointArray[i].Index = -1;
-    taskPointArray[i].AATStartRadial = 0;
-    taskPointArray[i].AATFinishRadial = 360;
-  }
-  for(unsigned i=0; i<maxStartPoints; i++)
-    startPointArray[i].Index = -1;
-
-  bool tpsValid(true);
-  unsigned tpNum = condor2nav::Convert<unsigned>(taskParser.Value("Task", "Count"));
-
-  // check if enough waypoints to create a task
-  if(tpNum - 1 > maxTaskPoints)
-    throw std::range_error("ERROR: Too many waypoints (" + Convert(tpNum - 1) + ") in a task file (only " + Convert(maxTaskPoints) + " supported)!!!");
-
-  std::auto_ptr<CFileParserCSV> waypointsParser;
-  if(sceneryData.at(SCENERY_WAYPOINTS_FILE) != "")
-    waypointsParser = std::auto_ptr<CFileParserCSV>(new CFileParserCSV("data\\Waypoints\\" + sceneryData.at(SCENERY_WAYPOINTS_FILE)));
-  
-  // skip takeoff waypoint
-  for(unsigned i=1; i<tpNum; i++) {
-    // dump WP file line
-    std::string tpIdxStr(Convert(i));
-    std::string name;
-    if(i == 1)
-      name = "START";
-    else if(i == tpNum - 1)
-      name = "FINISH";
-    else
-      name = "TP" + Convert(i - 1);
-
-    std::string x(taskParser.Value("Task", "TPPosX" + tpIdxStr));
-    std::string y(taskParser.Value("Task", "TPPosY" + tpIdxStr));
-    double latitude = coordConv.Latitude(x, y);
-    double longitude = coordConv.Longitude(x, y);
-    std::string latitudeStr = DDFF2DDMMFF(latitude, false);
-    std::string longitudeStr = DDFF2DDMMFF(longitude, true);
-    
-    if(generateWPFile)
-      *wpFile << i << "," << latitudeStr << "," << longitudeStr << ","
-              << taskParser.Value("Task", "TPPosZ" + tpIdxStr) << "M,T," << name << ","
-              << taskParser.Value("Task", "TPName" + tpIdxStr) << std::endl;
-
-    // fill waypoint data
-    TWaypoint waypoint;
-    taskPointArray[i - 1].Index = waypoint.number = WAYPOINT_INDEX_OFFSET + i;
-    waypoint.latitude = latitude;
-    waypoint.longitude = longitude;
-    waypoint.altitude = Convert<double>(taskParser.Value("Task", "TPPosZ" + tpIdxStr));
-    waypoint.flags = xcsoar::WAYPOINT_TURNPOINT;
-    waypoint.name = name;
-    waypoint.comment = taskParser.Value("Task", "TPName" + tpIdxStr);
-    waypoint.inTask = true;
-    waypointArray.push_back(waypoint);
-
-    // dump Task File data
-    std::string sectorTypeStr(taskParser.Value("Task", "TPSectorType" + tpIdxStr));
-    unsigned sectorType(Convert<unsigned>(sectorTypeStr));
-    if(sectorType == CCondor::SECTOR_CLASSIC) {
-      unsigned radius(condor2nav::Convert<unsigned>(taskParser.Value("Task", "TPRadius" + tpIdxStr)));
-      unsigned angle(condor2nav::Convert<unsigned>(taskParser.Value("Task", "TPAngle" + tpIdxStr)));
-
-      if(settingsTask.AATEnabled && i > 1 && i < tpNum - 1) {
-        // AAT waypoints
-        if(angle == 360) {
-          taskPointArray[i - 1].AATType = WAYPOINT_AAT_CIRCLE;
-          taskPointArray[i - 1].AATCircleRadius = radius;
-        }
-        else {
-          taskPointArray[i - 1].AATType = WAYPOINT_AAT_SECTOR;
-          taskPointArray[i - 1].AATSectorRadius = radius;
-
-          std::string x1 = taskParser.Value("Task", "TPPosX" + Convert(i - 1));
-          std::string y1 = taskParser.Value("Task", "TPPosY" + Convert(i - 1));
-          double lon1 = coordConv.Longitude(x1, y1);
-          double lat1 = coordConv.Latitude(x1, y1);
-          unsigned angle1 = WaypointBearing(lon1, lat1, longitude, latitude);
-
-          std::string x2 = taskParser.Value("Task", "TPPosX" + Convert(i + 1));
-          std::string y2 = taskParser.Value("Task", "TPPosY" + Convert(i + 1));
-          double lon2 = coordConv.Longitude(x2, y2);
-          double lat2 = coordConv.Latitude(x2, y2);
-          unsigned angle2 = WaypointBearing(lon2, lat2, longitude, latitude);
-
-          unsigned halfAngle;
-          if(angle1 == angle2)
-            halfAngle = angle1;
-          else {
-            halfAngle = static_cast<unsigned>((angle1 + angle2) / 2.0);
-            if((angle1 > angle2 && angle1 - angle2 > 180) || (angle1 < angle2 && angle2 - angle1 > 180))
-              halfAngle = (halfAngle + 180) % 360;
-          }
-          taskPointArray[i - 1].AATStartRadial = static_cast<unsigned>(360 + halfAngle - angle / 2.0) % 360;
-          taskPointArray[i - 1].AATFinishRadial = static_cast<unsigned>(360 + halfAngle + angle / 2.0) % 360;
-        }
-      }
-      else {
-        // START, END or regular (not AAT) waypoint
-        switch(angle) {
-        case 90:
-          if(i == 1)
-            settingsTask.StartType = xcsoar::START_SECTOR;
-          else if(i == tpNum - 1)
-            settingsTask.FinishType = xcsoar::FINISH_SECTOR;
-          else {
-            if(i > 2 && settingsTask.SectorType != xcsoar::AST_FAI) {
-              tpsValid = false;
-              settingsTask.SectorRadius = radius;
-            }
-            settingsTask.SectorType = xcsoar::AST_FAI;
-            if(i > 2 && settingsTask.SectorRadius != radius) {
-              Translator().App().Warning() << "WARNING: " << name << ": XCSoar does not support different TPs types. The smallest radius will be used for all FAI sectors. If you advance a sector in XCSoar you will advance it in Condor." << std::endl;
-              settingsTask.SectorRadius = min(settingsTask.SectorRadius, radius);
-            }
-            else
-              settingsTask.SectorRadius = radius;
-          }
-          break;
-
-        case 180:
-          if(i == 1)
-            settingsTask.StartType = xcsoar::START_LINE;
-          else if(i == tpNum - 1)
-            settingsTask.FinishType = xcsoar::FINISH_LINE;
-          else {
-            if(i > 2 && settingsTask.SectorType == xcsoar::AST_FAI)
-              tpsValid = false;
-            else {
-              Translator().App().Warning() << "WARNING: " << name << ": XCSoar does not support line TP type. FAI Sector will be used instead. You may need to manualy advance a waypoint after reaching it in Condor." << std::endl;
-              settingsTask.SectorType = xcsoar::AST_FAI;
-              settingsTask.SectorRadius = radius;
-            }
-          }
-          break;
-
-        case 270:
-          Translator().App().Warning() << "WARNING: " << name << ": XCSoar does not support TP with angle '270'. Circle sector will be used instead. Be carefull to advance a waypoint in Condor after it has been advanced by the XCSoar." << std::endl;
-        case 360:
-          if(i == 1)
-            settingsTask.StartType = xcsoar::START_CIRCLE;
-          else if(i == tpNum - 1)
-            settingsTask.FinishType = xcsoar::FINISH_CIRCLE;
-          else {
-            if(i > 2 && settingsTask.SectorType != xcsoar::AST_CIRCLE)
-              tpsValid = false;
-            else {
-              settingsTask.SectorType = xcsoar::AST_CIRCLE;
-              if(i > 2 && settingsTask.SectorRadius != radius) {
-                Translator().App().Warning() << "WARNING: " << name << ": XCSoar does not support different TPs types. The smallest radius will be used for all circle sectors. If you advance a sector in XCSoar you will advance it in Condor." << std::endl;
-                settingsTask.SectorRadius = min(settingsTask.SectorRadius, radius);
-              }
-              else
-                settingsTask.SectorRadius = radius;
-            }
-          }
-          break;
-
-        default:
-          ;
-        }
-
-        if(i == 1) {
-          settingsTask.StartRadius = radius;
-          settingsTask.StartMaxHeight = condor2nav::Convert<unsigned>(taskParser.Value("Task", "TPHeight" + tpIdxStr));
-        }
-        else if(i == tpNum - 1) {
-          settingsTask.FinishRadius = radius;
-          //        settingsTask.FinishMinHeight = condor2nav::Convert<unsigned>(taskParser.Value("Task", "TPWidth" + tpIdxStr));
-          // AGL only in XCSoar ;-(
-          settingsTask.FinishMinHeight = 0;
-        }
-      }
-    }
-    else if(sectorType == CCondor::SECTOR_WINDOW) {
-      Translator().App().Warning() << "WARNING: " << name << ": XCSoar does not support window TP type. Circle TP will be used and you are responsible for reaching it on correct height and with correct heading." << std::endl;
-    }
-    else
-      Translator().App().Error() << "ERROR: Unsupported sector type '" << sectorTypeStr << "' specified for TP '" << name << "'!!!";
-  }
-
-  if(!tpsValid)
-    Translator().App().Warning() << "WARNING: XCSoar does not support different TPs types. FAI Sector will be used for all sectors. You may need to manualy advance a waypoint after reaching it in Condor." << std::endl;
-
-  // set profile parameters
-  // HomeWaypoint
-
-  profileParser.Value("", "StartLine", Convert(settingsTask.StartType));
-  profileParser.Value("", "StartMaxHeight", Convert(settingsTask.StartMaxHeight));
-  profileParser.Value("", "StartMaxHeightMargin", "0");
-  profileParser.Value("", "StartHeightRef", "1");        // AMSL
-  profileParser.Value("", "StartRadius", Convert(settingsTask.StartRadius));
-  profileParser.Value("", "StartMaxSpeed", "0");
-  profileParser.Value("", "StartMaxSpeedMargin", "0");
-
-  profileParser.Value("", "FAISector", Convert(settingsTask.SectorType));
-  profileParser.Value("", "Radius", Convert(settingsTask.SectorRadius));
-
-  profileParser.Value("", "FinishLine", Convert(settingsTask.FinishType));
-  profileParser.Value("", "FinishMinHeight", Convert(settingsTask.FinishMinHeight));
-  profileParser.Value("", "FinishRadius", Convert(settingsTask.FinishRadius));
-  profileParser.Value("", "FAIFinishHeight", Convert(settingsTask.FinishMinHeight));
-
-  // dump Task file
-  (this->*taskDumpFunc)(outputTaskFilePath, settingsTask, taskPointArray, startPointArray, waypointArray);
-}
-
-  // set units
-  // Speed
-//  switch(Speed)
-//    {
-//    case 0 :
-//      SPEEDMODIFY = TOMPH;
-//      break;
-//    case 1 :
-//      SPEEDMODIFY = TOKNOTS;
-//      break;
-//    case 2 :
-//      SPEEDMODIFY = TOKPH;
-//      break;
-//    }
-//  // Distance
-//  switch(Distance)
-//    {
-//    case 0 : DISTANCEMODIFY = TOMILES; break;
-//    case 1 : DISTANCEMODIFY = TONAUTICALMILES; break;
-//    case 2 : DISTANCEMODIFY = TOKILOMETER; break;
-//    }
-//
-//  // Altitude
-//  GetFromRegistryD(szRegistryAltitudeUnitsValue,Altitude);
-//  switch(Altitude)
-//    {
-//    case 0 : ALTITUDEMODIFY = TOFEET; break;
-//    case 1 : ALTITUDEMODIFY = TOMETER; break;
-//    }
-//
-//
-//    
-//}
- 
-
-/**
-* @brief Sets task penalty zones. 
-*
-* Method sets penalty zones used in the task.
-*
-* @param profileParser XCSoar profile file parser.
-* @param taskParser Condor task parser. 
-* @param coordConv  Condor coordinates converter.
-* @param pathPrefix Polar file subdirectory prefix (in XCSoar format).
-* @param outputPathPrefix Polar file subdirectory prefix (in filesystem format).
-**/
-void condor2nav::CTargetXCSoarCommon::PenaltyZonesProcess(CFileParserINI &profileParser, const CFileParserINI &taskParser, const CCondor::CCoordConverter &coordConv, const std::string &pathPrefix, const std::string &outputPathPrefix) const
-{
-  unsigned pzNum = condor2nav::Convert<unsigned>(taskParser.Value("Task", "PZCount"));
-  if(pzNum == 0) {
-    profileParser.Value("", "AirspaceFile", "\"\"");
-    return;
-  }
-  
-  profileParser.Value("", "AirspaceFile", "\"" + pathPrefix + std::string("\\") + AIRSPACES_FILE_NAME + std::string("\""));
-  std::string airspacesFileName = outputPathPrefix + std::string("\\") + AIRSPACES_FILE_NAME;
-  COStream airspacesFile(airspacesFileName);
-
-  airspacesFile << "*******************************************************" << std::endl;
-  airspacesFile << "* Condor Task Penalty Zones generated with Condor2Nav *" << std::endl;
-  airspacesFile << "*******************************************************" << std::endl;
-  for(unsigned i=0; i<pzNum; i++) {
-    std::string tpIdxStr(Convert(i));
-    airspacesFile << std::endl;
-    airspacesFile << "AC P" << std::endl;
-    airspacesFile << "AN Penalty Zone " << i + 1 << std::endl;
-    airspacesFile << "AH " << taskParser.Value("Task", "PZTop" + tpIdxStr) << "m AMSL" << std::endl;
-    unsigned base(Convert<unsigned>(taskParser.Value("Task", "PZBase" + tpIdxStr)));
-    if(base == 0)
-      airspacesFile << "AL 0" << std::endl;
-    else
-      airspacesFile << "AL " << base << "m AMSL" << std::endl;
-    
-    for(unsigned j=0; j<4; j++) {
-      std::string tpCornerIdxStr(Convert(j));
-      std::string x(taskParser.Value("Task", "PZPos" + tpCornerIdxStr + "X" + tpIdxStr));
-      std::string y(taskParser.Value("Task", "PZPos" + tpCornerIdxStr + "Y" + tpIdxStr));
-      airspacesFile << "DP " << coordConv.Latitude(x, y, CCondor::CCoordConverter::FORMAT_DDMMSS) <<
-        " " << coordConv.Longitude(x, y, CCondor::CCoordConverter::FORMAT_DDMMSS) << std::endl;
-    }
-  }
-}
-
-
-/**
-* @brief Sets weather data. 
-*
-* Method sets the wind data.
-*
-* @param profileParser XCSoar profile file parser.
-* @param taskParser Condor task parser. 
-**/
-void condor2nav::CTargetXCSoarCommon::WeatherProcess(CFileParserINI &profileParser, const CFileParserINI &taskParser) const
-{
-  unsigned dir = static_cast<unsigned>(Convert<float>(taskParser.Value("Weather", "WindDir")) + 0.5);
-  unsigned speed = static_cast<unsigned>(Convert<float>(taskParser.Value("Weather", "WindSpeed")) + 0.5);
-  profileParser.Value("", "WindBearing", Convert(dir));
-  profileParser.Value("", "WindSpeed", Convert(speed));
-}
-
-
-//
-//Print info about:
-//1. Copy
+//
+// This file is part of Condor2Nav file formats translator.
+//
+// Copyright (C) 2009 Mateusz Pusz
+//
+// Condor2Nav is free software: you can redistribute it and/or modify
+// it under the terms of the GNU General Public License as published by
+// the Free Software Foundation, either version 3 of the License, or
+// (at your option) any later version.
+//
+// Condor2Nav is distributed in the hope that it will be useful,
+// but WITHOUT ANY WARRANTY; without even the implied warranty of
+// MERCHANTABILITY or FITNESS FOR A PARTICULAR PURPOSE.  See the
+// GNU General Public License for more details.
+//
+// You should have received a copy of the GNU General Public License
+// along with Condor2Nav. If not, see <http://www.gnu.org/licenses/>.
+//
+// Visit the project webpage (http://sf.net/projects/condor2nav) for more info.
+//
+
+/**
+ * @file targetXCSoarCommon.cpp
+ *
+ * @brief Implements the condor2nav::CTargetXCSoarCommon class. 
+**/
+
+#include "targetXCSoarCommon.h"
+#include "condor2nav.h"
+#include "imports/xcsoarTypes.h"
+#include "imports/lk8000Types.h"
+#include "ostream.h"
+#include <cmath>
+
+
+const char *condor2nav::CTargetXCSoarCommon::OUTPUT_PROFILE_NAME    = "Condor.prf";
+const char *condor2nav::CTargetXCSoarCommon::TASK_FILE_NAME         = "Condor.tsk";
+const char *condor2nav::CTargetXCSoarCommon::DEFAULT_TASK_FILE_NAME = "Default.tsk";
+const char *condor2nav::CTargetXCSoarCommon::POLAR_FILE_NAME        = "Polar_Condor.plr";
+const char *condor2nav::CTargetXCSoarCommon::AIRSPACES_FILE_NAME    = "A_Condor.txt";
+const char *condor2nav::CTargetXCSoarCommon::WP_FILE_NAME           = "WP_CondorTask.dat";
+
+/**
+ * @brief Class constructor.
+ *
+ * condor2nav::CTargetXCSoarCommon class constructor.
+ *
+ * @param translator Configuration INI file parser.
+**/
+condor2nav::CTargetXCSoarCommon::CTargetXCSoarCommon(const CTranslator &translator):
+CTranslator::CTarget(translator)
+{
+}
+
+
+/**
+* @brief Sets scenery map. 
+*
+* Method sets scenery map XCM data file according to the Condor landscape name. 
+*
+* @param profileParser XCSoar profile file parser.
+* @param sceneryData Information describing the scenery. 
+* @param pathPrefix Scenery map subdirectory prefix (in XCSoar format).
+**/
+void condor2nav::CTargetXCSoarCommon::SceneryMapProcess(CFileParserINI &profileParser, const CFileParserCSV::CStringArray &sceneryData, const std::string &pathPrefix) const
+{
+  profileParser.Value("", "MapFile", "\"" + pathPrefix + "\\" + sceneryData.at(SCENERY_XCSOAR_FILE) + "\"");
+}
+
+
+/**
+* @brief Sets time for scenery time zone. 
+*
+* Method sets UTC time offset for selected scenery and forces time synchronization to the GPS source.
+*
+* @param profileParser XCSoar profile file parser.
+**/
+void condor2nav::CTargetXCSoarCommon::SceneryTimeProcess(CFileParserINI &profileParser) const
+{
+  profileParser.Value("", "UTCOffset", "0");
+}
+
+
+/**
+* @brief Set glider data. 
+*
+* Method created and sets glider polar file, handicap, safety speed, the time to empty the water
+* ballast and glider name for the logger.
+*
+* @param profileParser XCSoar profile file parser.
+* @param gliderData Information describing the glider. 
+* @param pathPrefix Polar file subdirectory prefix (in XCSoar format).
+* @param outputPathPrefix Polar file subdirectory prefix (in filesystem format).
+**/
+void condor2nav::CTargetXCSoarCommon::GliderProcess(CFileParserINI &profileParser, const CFileParserCSV::CStringArray &gliderData, const std::string &pathPrefix, const std::string &outputPathPrefix) const
+{
+  // set WinPilot Polar
+  profileParser.Value("", "Polar", "6");
+  profileParser.Value("", "PolarFile", "\"" + pathPrefix + std::string("\\") + POLAR_FILE_NAME + std::string("\""));
+
+  profileParser.Value("", "AircraftType", "\"" + gliderData.at(GLIDER_NAME) + "\"");
+  profileParser.Value("", "SafteySpeed", Convert(KmH2MS(Convert<unsigned>(gliderData.at(GLIDER_SPEED_MAX)))));
+  profileParser.Value("", "Handicap", gliderData.at(GLIDER_DAEC_INDEX));
+  const std::string &waterBallastEmptyTime = gliderData.at(GLIDER_WATER_BALLAST_EMPTY_TIME);
+  profileParser.Value("", "BallastSecsToEmpty", waterBallastEmptyTime == "0" ? "10" : waterBallastEmptyTime);
+
+  // create polar file
+  std::string polarFileName = outputPathPrefix + std::string("\\") + POLAR_FILE_NAME;
+  COStream polarFile(polarFileName);
+
+  polarFile << "***************************************************************************************************" << std::endl;
+  polarFile << "* " << gliderData.at(GLIDER_NAME) << " WinPilot POLAR file generated with Condor2Nav" << std::endl;
+  polarFile << "*" << std::endl;
+  polarFile << "* MassDryGross[kg], MaxWaterBallast[liters], Speed1[km/h], Sink1[m/s], Speed2, Sink2, Speed3, Sink3" << std::endl;
+  polarFile << "***************************************************************************************************" << std::endl;
+  for(unsigned i=GLIDER_MASS_DRY_GROSS; i<=GLIDER_SINK_3; i++) {
+    if(i > GLIDER_MASS_DRY_GROSS)
+      polarFile << ",";
+    polarFile << gliderData.at(i);
+  }
+  polarFile << std::endl;
+
+  unsigned ballast(Convert<unsigned>(Condor().TaskParser().Value("Plane", "Water")));
+  unsigned maxBallast(Convert<unsigned>(gliderData.at(GLIDER_MAX_WATER_BALLAST)));
+  if(maxBallast > 0 && ballast > 0) {
+    unsigned xcsoarPercent = ballast * 100 / maxBallast;
+    // round it to 5% increment steps
+    xcsoarPercent = static_cast<unsigned>((static_cast<float>(xcsoarPercent) + 2.5) / 5) * 5;
+    Translator().App().Warning() << "WARNING: Cannot set initial glider ballast in XCSoar automatically. Please open 'Config'->'Setup Basic' and set '" << xcsoarPercent << "%' for the glider ballast." << std::endl;
+  }
+}
+
+
+/**
+* @brief Dumps waypoints in XCSoar format. 
+*
+* Method dumps waypoints in XCSoar format.
+*
+* @param outputTaskFilePath The output task file path
+* @param settingsTask       Task settings
+* @param taskPointArray     Task points array
+* @param startPointArray    Task start points array
+* @param waypointArray      The array of waypoints data.
+**/
+void condor2nav::CTargetXCSoarCommon::TaskDumpXCSoar(const std::string &outputTaskFilePath, const xcsoar::SETTINGS_TASK &settingsTask, const xcsoar::TASK_POINT *taskPointArray, const xcsoar::START_POINT *startPointArray, const CWaypointArray &waypointArray) const
+{
+  using namespace xcsoar;
+
+  COStream tskFile(outputTaskFilePath);
+
+  tskFile.Write(reinterpret_cast<const char *>(taskPointArray), MAXTASKPOINTS * sizeof(TASK_POINT));
+
+  tskFile.Write(reinterpret_cast<const char *>(&settingsTask.AATEnabled), sizeof(settingsTask.AATEnabled));
+  tskFile.Write(reinterpret_cast<const char *>(&settingsTask.AATTaskLength), sizeof(settingsTask.AATTaskLength));
+  tskFile.Write(reinterpret_cast<const char *>(&settingsTask.FinishRadius), sizeof(settingsTask.FinishRadius));
+  tskFile.Write(reinterpret_cast<const char *>(&settingsTask.FinishType), sizeof(settingsTask.FinishType));
+  tskFile.Write(reinterpret_cast<const char *>(&settingsTask.StartRadius), sizeof(settingsTask.StartRadius));
+  tskFile.Write(reinterpret_cast<const char *>(&settingsTask.StartType), sizeof(settingsTask.StartType));
+  tskFile.Write(reinterpret_cast<const char *>(&settingsTask.SectorType), sizeof(settingsTask.SectorType));
+  tskFile.Write(reinterpret_cast<const char *>(&settingsTask.SectorRadius), sizeof(settingsTask.SectorRadius));
+  tskFile.Write(reinterpret_cast<const char *>(&settingsTask.AutoAdvance), sizeof(settingsTask.AutoAdvance));
+  tskFile.Write(reinterpret_cast<const char *>(&settingsTask.EnableMultipleStartPoints), sizeof(settingsTask.EnableMultipleStartPoints));
+
+  tskFile.Write(reinterpret_cast<const char *>(startPointArray), MAXSTARTPOINTS * sizeof(START_POINT));
+
+  WAYPOINT *taskWaypointArray = new WAYPOINT[MAXTASKPOINTS];
+  memset(taskWaypointArray, 0, MAXTASKPOINTS * sizeof(WAYPOINT));
+  WAYPOINT *startWaypointArray = new WAYPOINT[MAXSTARTPOINTS];
+  memset(startWaypointArray, 0, MAXSTARTPOINTS * sizeof(WAYPOINT));
+
+  for(unsigned i=0; i<waypointArray.size(); i++) {
+    taskWaypointArray[i].Number = waypointArray[i].number;
+    taskWaypointArray[i].Latitude = waypointArray[i].latitude;
+    taskWaypointArray[i].Longitude = waypointArray[i].longitude;
+    taskWaypointArray[i].Altitude = waypointArray[i].altitude;
+    taskWaypointArray[i].Flags = waypointArray[i].flags;
+    mbstowcs(taskWaypointArray[i].Name, waypointArray[i].name.c_str(), NAME_SIZE);
+    mbstowcs(taskWaypointArray[i].Comment, waypointArray[i].comment.c_str(), COMMENT_SIZE);
+    taskWaypointArray[i].InTask = true;
+  }
+  
+  tskFile.Write(reinterpret_cast<const char *>(taskWaypointArray), MAXTASKPOINTS * sizeof(WAYPOINT));
+  tskFile.Write(reinterpret_cast<const char *>(startWaypointArray), MAXSTARTPOINTS * sizeof(WAYPOINT));
+}
+
+
+/**
+* @brief Dumps waypoints in LK8000 format. 
+*
+* Method dumps waypoints in LK8000 format.
+*
+* @param outputTaskFilePath The output task file path
+* @param settingsTask       Task settings
+* @param taskPointArray     Task points array
+* @param startPointArray    Task start points array
+* @param waypointArray      The array of waypoints data.
+**/
+void condor2nav::CTargetXCSoarCommon::TaskDumpLK8000(const std::string &outputTaskFilePath, const xcsoar::SETTINGS_TASK &settingsTask, const xcsoar::TASK_POINT *taskPointArray, const xcsoar::START_POINT *startPointArray, const CWaypointArray &waypointArray) const
+{
+  using namespace lk8000;
+  std::string ver = "LK1" + Convert(lk8000::MAXTASKPOINTS) + Convert(lk8000::MAXSTARTPOINTS);
+  char version[50] = { 0 };
+  sprintf(version, ver.c_str());
+
+  COStream tskFile(outputTaskFilePath);
+  tskFile.Write(version, 50);
+
+  tskFile.Write(reinterpret_cast<const char *>(taskPointArray), lk8000::MAXTASKPOINTS * sizeof(TASK_POINT));
+
+  tskFile.Write(reinterpret_cast<const char *>(&settingsTask.AATEnabled), sizeof(settingsTask.AATEnabled));
+  tskFile.Write(reinterpret_cast<const char *>(&settingsTask.AATTaskLength), sizeof(settingsTask.AATTaskLength));
+  tskFile.Write(reinterpret_cast<const char *>(&settingsTask.FinishRadius), sizeof(settingsTask.FinishRadius));
+  tskFile.Write(reinterpret_cast<const char *>(&settingsTask.FinishType), sizeof(settingsTask.FinishType));
+  tskFile.Write(reinterpret_cast<const char *>(&settingsTask.StartRadius), sizeof(settingsTask.StartRadius));
+  tskFile.Write(reinterpret_cast<const char *>(&settingsTask.StartType), sizeof(settingsTask.StartType));
+  tskFile.Write(reinterpret_cast<const char *>(&settingsTask.SectorType), sizeof(settingsTask.SectorType));
+  tskFile.Write(reinterpret_cast<const char *>(&settingsTask.SectorRadius), sizeof(settingsTask.SectorRadius));
+  tskFile.Write(reinterpret_cast<const char *>(&settingsTask.AutoAdvance), sizeof(settingsTask.AutoAdvance));
+  tskFile.Write(reinterpret_cast<const char *>(&settingsTask.EnableMultipleStartPoints), sizeof(settingsTask.EnableMultipleStartPoints));
+
+  tskFile.Write(reinterpret_cast<const char *>(startPointArray), lk8000::MAXSTARTPOINTS * sizeof(START_POINT));
+
+  lk8000::WAYPOINT *taskWaypointArray = new lk8000::WAYPOINT[lk8000::MAXTASKPOINTS];
+  memset(taskWaypointArray, 0, lk8000::MAXTASKPOINTS * sizeof(lk8000::WAYPOINT));
+  lk8000::WAYPOINT *startWaypointArray = new lk8000::WAYPOINT[lk8000::MAXSTARTPOINTS];
+  memset(startWaypointArray, 0, lk8000::MAXSTARTPOINTS * sizeof(lk8000::WAYPOINT));
+
+  for(unsigned i=0; i<waypointArray.size(); i++) {
+    taskWaypointArray[i].Number = waypointArray[i].number;
+    taskWaypointArray[i].Latitude = waypointArray[i].latitude;
+    taskWaypointArray[i].Longitude = waypointArray[i].longitude;
+    taskWaypointArray[i].Altitude = waypointArray[i].altitude;
+    taskWaypointArray[i].Flags = waypointArray[i].flags;
+    mbstowcs(taskWaypointArray[i].Name, waypointArray[i].name.c_str(), NAME_SIZE);
+    mbstowcs(taskWaypointArray[i].Comment, waypointArray[i].comment.c_str(), lk8000::COMMENT_SIZE);
+    taskWaypointArray[i].InTask = true;
+  }
+  
+  tskFile.Write(reinterpret_cast<const char *>(taskWaypointArray), lk8000::MAXTASKPOINTS * sizeof(lk8000::WAYPOINT));
+  tskFile.Write(reinterpret_cast<const char *>(startWaypointArray), lk8000::MAXSTARTPOINTS * sizeof(lk8000::WAYPOINT));
+}
+
+
+/**
+* @brief Calculates the bearing between 2 locations.
+*
+* Method calculates the bearing between 2 locations.
+*
+* @param lon1 First point longitude.
+* @param lat1 First point latitude.
+* @param lon2 Second point longitude.
+* @param lat2 Second point latitude.
+*
+* @return The bearing between 2 locations.
+**/
+unsigned condor2nav::CTargetXCSoarCommon::WaypointBearing(double lon1, double lat1, double lon2, double lat2) const
+{
+  lon1 = Deg2Rad(lon1);
+  lat1 = Deg2Rad(lat1);
+  lon2 = Deg2Rad(lon2);
+  lat2 = Deg2Rad(lat2);
+  
+  double clat1 = cos(lat1);
+  double clat2 = cos(lat2);
+  double dlon = lon2 - lon1;
+
+  double y = sin(dlon) * clat2;
+  double x = clat1 * sin(lat2) - sin(lat1) * clat2 * cos(dlon);
+  return (x==0 && y==0) ? 0 : (static_cast<unsigned>(360 + Rad2Deg(atan2(y, x)) + 0.5) % 360);
+}
+
+
+/**
+* @brief Sets task information. 
+*
+* Method sets task information.
+*
+* @param profileParser XCSoar profile file parser.
+* @param taskParser Condor task parser. 
+* @param coordConv  Condor coordinates converter.
+* @param sceneryData Information describing the scenery. 
+* @param outputTaskFilePath The path of output XCSoar task file.
+* @param aatTime     Minimum time for AAT task
+* @param maxTaskPoints The number of waypoints stored in a task file.
+* @param maxStartPoints The number of alternate startpoints stored in a task file.
+* @param taskDumpFunc The function to be used for dumping task files.
+* @param generateWPFile Flag specifying if WP file should be generated.
+* @param wpOutputPathPrefix XCSoar WP subdirectory prefix (in filesystem format).
+**/
+void condor2nav::CTargetXCSoarCommon::TaskProcess(CFileParserINI &profileParser, const CFileParserINI &taskParser,
+                                                  const CCondor::CCoordConverter &coordConv,
+                                                  const CFileParserCSV::CStringArray &sceneryData,
+                                                  const std::string &outputTaskFilePath,
+                                                  unsigned aatTime,
+                                                  unsigned maxTaskPoints, unsigned maxStartPoints,
+                                                  FTaskDump taskDumpFunc,
+                                                  bool generateWPFile, const std::string &wpOutputPathPrefix) const
+{
+  using namespace xcsoar;
+
+  std::string wpFileName = wpOutputPathPrefix + std::string("\\") + WP_FILE_NAME;
+
+  std::auto_ptr<COStream> wpFile;
+  if(generateWPFile)
+    wpFile = std::auto_ptr<COStream>(new COStream(wpFileName));
+
+  // set task settings
+  SETTINGS_TASK settingsTask = { 0 };
+  settingsTask.AATEnabled       = aatTime > 0;
+  settingsTask.AATTaskLength    = aatTime;
+  try {
+    settingsTask.AutoAdvance      = static_cast<AutoAdvanceMode_t>(Convert<unsigned>(profileParser.Value("", "AutoAdvance")));
+  }
+  catch(const std::range_error &) {
+    settingsTask.AutoAdvance    = AUTOADVANCE_ARMSTART;
+  }
+  settingsTask.EnableMultipleStartPoints = false;
+
+  // reset data
+  TASK_POINT *taskPointArray = new TASK_POINT[maxTaskPoints];
+  memset(taskPointArray, 0, maxTaskPoints * sizeof(TASK_POINT));
+  START_POINT *startPointArray = new START_POINT[maxStartPoints];
+  memset(startPointArray, 0, maxStartPoints * sizeof(START_POINT));
+  CWaypointArray waypointArray;
+  waypointArray.reserve(maxTaskPoints);
+  for(unsigned i=0; i<maxTaskPoints; i++) {
+    taskPointArray[i].Index = -1;
+    taskPointArray[i].AATStartRadial = 0;
+    taskPointArray[i].AATFinishRadial = 360;
+  }
+  for(unsigned i=0; i<maxStartPoints; i++)
+    startPointArray[i].Index = -1;
+
+  bool tpsValid(true);
+  unsigned tpNum = condor2nav::Convert<unsigned>(taskParser.Value("Task", "Count"));
+
+  // check if enough waypoints to create a task
+  if(tpNum - 1 > maxTaskPoints)
+    throw std::range_error("ERROR: Too many waypoints (" + Convert(tpNum - 1) + ") in a task file (only " + Convert(maxTaskPoints) + " supported)!!!");
+
+  std::auto_ptr<CFileParserCSV> waypointsParser;
+  if(sceneryData.at(SCENERY_WAYPOINTS_FILE) != "")
+    waypointsParser = std::auto_ptr<CFileParserCSV>(new CFileParserCSV("data\\Waypoints\\" + sceneryData.at(SCENERY_WAYPOINTS_FILE)));
+  
+  // skip takeoff waypoint
+  for(unsigned i=1; i<tpNum; i++) {
+    // dump WP file line
+    std::string tpIdxStr(Convert(i));
+    std::string name;
+    if(i == 1)
+      name = "START";
+    else if(i == tpNum - 1)
+      name = "FINISH";
+    else
+      name = "TP" + Convert(i - 1);
+
+    std::string x(taskParser.Value("Task", "TPPosX" + tpIdxStr));
+    std::string y(taskParser.Value("Task", "TPPosY" + tpIdxStr));
+    double latitude = coordConv.Latitude(x, y);
+    double longitude = coordConv.Longitude(x, y);
+    std::string latitudeStr = DDFF2DDMMFF(latitude, false);
+    std::string longitudeStr = DDFF2DDMMFF(longitude, true);
+    
+    if(generateWPFile)
+      *wpFile << i << "," << latitudeStr << "," << longitudeStr << ","
+              << taskParser.Value("Task", "TPPosZ" + tpIdxStr) << "M,T," << name << ","
+              << taskParser.Value("Task", "TPName" + tpIdxStr) << std::endl;
+
+    // fill waypoint data
+    TWaypoint waypoint;
+    taskPointArray[i - 1].Index = waypoint.number = WAYPOINT_INDEX_OFFSET + i;
+    waypoint.latitude = latitude;
+    waypoint.longitude = longitude;
+    waypoint.altitude = Convert<double>(taskParser.Value("Task", "TPPosZ" + tpIdxStr));
+    waypoint.flags = xcsoar::WAYPOINT_TURNPOINT;
+    waypoint.name = name;
+    waypoint.comment = taskParser.Value("Task", "TPName" + tpIdxStr);
+    waypoint.inTask = true;
+    waypointArray.push_back(waypoint);
+
+    // dump Task File data
+    std::string sectorTypeStr(taskParser.Value("Task", "TPSectorType" + tpIdxStr));
+    unsigned sectorType(Convert<unsigned>(sectorTypeStr));
+    if(sectorType == CCondor::SECTOR_CLASSIC) {
+      unsigned radius(condor2nav::Convert<unsigned>(taskParser.Value("Task", "TPRadius" + tpIdxStr)));
+      unsigned angle(condor2nav::Convert<unsigned>(taskParser.Value("Task", "TPAngle" + tpIdxStr)));
+
+      if(settingsTask.AATEnabled && i > 1 && i < tpNum - 1) {
+        // AAT waypoints
+        if(angle == 360) {
+          taskPointArray[i - 1].AATType = WAYPOINT_AAT_CIRCLE;
+          taskPointArray[i - 1].AATCircleRadius = radius;
+        }
+        else {
+          taskPointArray[i - 1].AATType = WAYPOINT_AAT_SECTOR;
+          taskPointArray[i - 1].AATSectorRadius = radius;
+
+          std::string x1 = taskParser.Value("Task", "TPPosX" + Convert(i - 1));
+          std::string y1 = taskParser.Value("Task", "TPPosY" + Convert(i - 1));
+          double lon1 = coordConv.Longitude(x1, y1);
+          double lat1 = coordConv.Latitude(x1, y1);
+          unsigned angle1 = WaypointBearing(lon1, lat1, longitude, latitude);
+
+          std::string x2 = taskParser.Value("Task", "TPPosX" + Convert(i + 1));
+          std::string y2 = taskParser.Value("Task", "TPPosY" + Convert(i + 1));
+          double lon2 = coordConv.Longitude(x2, y2);
+          double lat2 = coordConv.Latitude(x2, y2);
+          unsigned angle2 = WaypointBearing(lon2, lat2, longitude, latitude);
+
+          unsigned halfAngle;
+          if(angle1 == angle2)
+            halfAngle = angle1;
+          else {
+            halfAngle = static_cast<unsigned>((angle1 + angle2) / 2.0);
+            if((angle1 > angle2 && angle1 - angle2 > 180) || (angle1 < angle2 && angle2 - angle1 > 180))
+              halfAngle = (halfAngle + 180) % 360;
+          }
+          taskPointArray[i - 1].AATStartRadial = static_cast<unsigned>(360 + halfAngle - angle / 2.0) % 360;
+          taskPointArray[i - 1].AATFinishRadial = static_cast<unsigned>(360 + halfAngle + angle / 2.0) % 360;
+        }
+      }
+      else {
+        // START, END or regular (not AAT) waypoint
+        switch(angle) {
+        case 90:
+          if(i == 1)
+            settingsTask.StartType = xcsoar::START_SECTOR;
+          else if(i == tpNum - 1)
+            settingsTask.FinishType = xcsoar::FINISH_SECTOR;
+          else {
+            if(i > 2 && settingsTask.SectorType != xcsoar::AST_FAI) {
+              tpsValid = false;
+              settingsTask.SectorRadius = radius;
+            }
+            settingsTask.SectorType = xcsoar::AST_FAI;
+            if(i > 2 && settingsTask.SectorRadius != radius) {
+              Translator().App().Warning() << "WARNING: " << name << ": XCSoar does not support different TPs types. The smallest radius will be used for all FAI sectors. If you advance a sector in XCSoar you will advance it in Condor." << std::endl;
+              settingsTask.SectorRadius = min(settingsTask.SectorRadius, radius);
+            }
+            else
+              settingsTask.SectorRadius = radius;
+          }
+          break;
+
+        case 180:
+          if(i == 1)
+            settingsTask.StartType = xcsoar::START_LINE;
+          else if(i == tpNum - 1)
+            settingsTask.FinishType = xcsoar::FINISH_LINE;
+          else {
+            if(i > 2 && settingsTask.SectorType == xcsoar::AST_FAI)
+              tpsValid = false;
+            else {
+              Translator().App().Warning() << "WARNING: " << name << ": XCSoar does not support line TP type. FAI Sector will be used instead. You may need to manualy advance a waypoint after reaching it in Condor." << std::endl;
+              settingsTask.SectorType = xcsoar::AST_FAI;
+              settingsTask.SectorRadius = radius;
+            }
+          }
+          break;
+
+        case 270:
+          Translator().App().Warning() << "WARNING: " << name << ": XCSoar does not support TP with angle '270'. Circle sector will be used instead. Be carefull to advance a waypoint in Condor after it has been advanced by the XCSoar." << std::endl;
+        case 360:
+          if(i == 1)
+            settingsTask.StartType = xcsoar::START_CIRCLE;
+          else if(i == tpNum - 1)
+            settingsTask.FinishType = xcsoar::FINISH_CIRCLE;
+          else {
+            if(i > 2 && settingsTask.SectorType != xcsoar::AST_CIRCLE)
+              tpsValid = false;
+            else {
+              settingsTask.SectorType = xcsoar::AST_CIRCLE;
+              if(i > 2 && settingsTask.SectorRadius != radius) {
+                Translator().App().Warning() << "WARNING: " << name << ": XCSoar does not support different TPs types. The smallest radius will be used for all circle sectors. If you advance a sector in XCSoar you will advance it in Condor." << std::endl;
+                settingsTask.SectorRadius = min(settingsTask.SectorRadius, radius);
+              }
+              else
+                settingsTask.SectorRadius = radius;
+            }
+          }
+          break;
+
+        default:
+          ;
+        }
+
+        if(i == 1) {
+          settingsTask.StartRadius = radius;
+          settingsTask.StartMaxHeight = condor2nav::Convert<unsigned>(taskParser.Value("Task", "TPHeight" + tpIdxStr));
+        }
+        else if(i == tpNum - 1) {
+          settingsTask.FinishRadius = radius;
+          //        settingsTask.FinishMinHeight = condor2nav::Convert<unsigned>(taskParser.Value("Task", "TPWidth" + tpIdxStr));
+          // AGL only in XCSoar ;-(
+          settingsTask.FinishMinHeight = 0;
+        }
+      }
+    }
+    else if(sectorType == CCondor::SECTOR_WINDOW) {
+      Translator().App().Warning() << "WARNING: " << name << ": XCSoar does not support window TP type. Circle TP will be used and you are responsible for reaching it on correct height and with correct heading." << std::endl;
+    }
+    else
+      Translator().App().Error() << "ERROR: Unsupported sector type '" << sectorTypeStr << "' specified for TP '" << name << "'!!!";
+  }
+
+  if(!tpsValid)
+    Translator().App().Warning() << "WARNING: XCSoar does not support different TPs types. FAI Sector will be used for all sectors. You may need to manualy advance a waypoint after reaching it in Condor." << std::endl;
+
+  // set profile parameters
+  // HomeWaypoint
+
+  profileParser.Value("", "StartLine", Convert(settingsTask.StartType));
+  profileParser.Value("", "StartMaxHeight", Convert(settingsTask.StartMaxHeight));
+  profileParser.Value("", "StartMaxHeightMargin", "0");
+  profileParser.Value("", "StartHeightRef", "1");        // AMSL
+  profileParser.Value("", "StartRadius", Convert(settingsTask.StartRadius));
+  profileParser.Value("", "StartMaxSpeed", "0");
+  profileParser.Value("", "StartMaxSpeedMargin", "0");
+
+  profileParser.Value("", "FAISector", Convert(settingsTask.SectorType));
+  profileParser.Value("", "Radius", Convert(settingsTask.SectorRadius));
+
+  profileParser.Value("", "FinishLine", Convert(settingsTask.FinishType));
+  profileParser.Value("", "FinishMinHeight", Convert(settingsTask.FinishMinHeight));
+  profileParser.Value("", "FinishRadius", Convert(settingsTask.FinishRadius));
+  profileParser.Value("", "FAIFinishHeight", Convert(settingsTask.FinishMinHeight));
+
+  // dump Task file
+  (this->*taskDumpFunc)(outputTaskFilePath, settingsTask, taskPointArray, startPointArray, waypointArray);
+}
+
+  // set units
+  // Speed
+//  switch(Speed)
+//    {
+//    case 0 :
+//      SPEEDMODIFY = TOMPH;
+//      break;
+//    case 1 :
+//      SPEEDMODIFY = TOKNOTS;
+//      break;
+//    case 2 :
+//      SPEEDMODIFY = TOKPH;
+//      break;
+//    }
+//  // Distance
+//  switch(Distance)
+//    {
+//    case 0 : DISTANCEMODIFY = TOMILES; break;
+//    case 1 : DISTANCEMODIFY = TONAUTICALMILES; break;
+//    case 2 : DISTANCEMODIFY = TOKILOMETER; break;
+//    }
+//
+//  // Altitude
+//  GetFromRegistryD(szRegistryAltitudeUnitsValue,Altitude);
+//  switch(Altitude)
+//    {
+//    case 0 : ALTITUDEMODIFY = TOFEET; break;
+//    case 1 : ALTITUDEMODIFY = TOMETER; break;
+//    }
+//
+//
+//    
+//}
+ 
+
+/**
+* @brief Sets task penalty zones. 
+*
+* Method sets penalty zones used in the task.
+*
+* @param profileParser XCSoar profile file parser.
+* @param taskParser Condor task parser. 
+* @param coordConv  Condor coordinates converter.
+* @param pathPrefix Polar file subdirectory prefix (in XCSoar format).
+* @param outputPathPrefix Polar file subdirectory prefix (in filesystem format).
+**/
+void condor2nav::CTargetXCSoarCommon::PenaltyZonesProcess(CFileParserINI &profileParser, const CFileParserINI &taskParser, const CCondor::CCoordConverter &coordConv, const std::string &pathPrefix, const std::string &outputPathPrefix) const
+{
+  unsigned pzNum = condor2nav::Convert<unsigned>(taskParser.Value("Task", "PZCount"));
+  if(pzNum == 0) {
+    profileParser.Value("", "AirspaceFile", "\"\"");
+    return;
+  }
+  
+  profileParser.Value("", "AirspaceFile", "\"" + pathPrefix + std::string("\\") + AIRSPACES_FILE_NAME + std::string("\""));
+  std::string airspacesFileName = outputPathPrefix + std::string("\\") + AIRSPACES_FILE_NAME;
+  COStream airspacesFile(airspacesFileName);
+
+  airspacesFile << "*******************************************************" << std::endl;
+  airspacesFile << "* Condor Task Penalty Zones generated with Condor2Nav *" << std::endl;
+  airspacesFile << "*******************************************************" << std::endl;
+  for(unsigned i=0; i<pzNum; i++) {
+    std::string tpIdxStr(Convert(i));
+    airspacesFile << std::endl;
+    airspacesFile << "AC P" << std::endl;
+    airspacesFile << "AN Penalty Zone " << i + 1 << std::endl;
+    airspacesFile << "AH " << taskParser.Value("Task", "PZTop" + tpIdxStr) << "m AMSL" << std::endl;
+    unsigned base(Convert<unsigned>(taskParser.Value("Task", "PZBase" + tpIdxStr)));
+    if(base == 0)
+      airspacesFile << "AL 0" << std::endl;
+    else
+      airspacesFile << "AL " << base << "m AMSL" << std::endl;
+    
+    for(unsigned j=0; j<4; j++) {
+      std::string tpCornerIdxStr(Convert(j));
+      std::string x(taskParser.Value("Task", "PZPos" + tpCornerIdxStr + "X" + tpIdxStr));
+      std::string y(taskParser.Value("Task", "PZPos" + tpCornerIdxStr + "Y" + tpIdxStr));
+      airspacesFile << "DP " << coordConv.Latitude(x, y, CCondor::CCoordConverter::FORMAT_DDMMSS) <<
+        " " << coordConv.Longitude(x, y, CCondor::CCoordConverter::FORMAT_DDMMSS) << std::endl;
+    }
+  }
+}
+
+
+/**
+* @brief Sets weather data. 
+*
+* Method sets the wind data.
+*
+* @param profileParser XCSoar profile file parser.
+* @param taskParser Condor task parser. 
+**/
+void condor2nav::CTargetXCSoarCommon::WeatherProcess(CFileParserINI &profileParser, const CFileParserINI &taskParser) const
+{
+  unsigned dir = static_cast<unsigned>(Convert<float>(taskParser.Value("Weather", "WindDir")) + 0.5);
+  unsigned speed = static_cast<unsigned>(Convert<float>(taskParser.Value("Weather", "WindSpeed")) + 0.5);
+  profileParser.Value("", "WindBearing", Convert(dir));
+  profileParser.Value("", "WindSpeed", Convert(speed));
+}
+
+
+//
+//Print info about:
+//1. Copy